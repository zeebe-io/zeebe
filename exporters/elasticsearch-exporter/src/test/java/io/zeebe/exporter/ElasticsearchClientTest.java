/*
 * Copyright Camunda Services GmbH and/or licensed to Camunda Services GmbH under
 * one or more contributor license agreements. See the NOTICE file distributed
 * with this work for additional information regarding copyright ownership.
 * Licensed under the Zeebe Community License 1.0. You may not use this file
 * except in compliance with the Zeebe Community License 1.0.
 */
package io.zeebe.exporter;

import static org.assertj.core.api.Assertions.assertThat;
import static org.assertj.core.api.Assertions.assertThatThrownBy;
import static org.mockito.ArgumentMatchers.anyString;
import static org.mockito.Mockito.mock;
import static org.mockito.Mockito.never;
import static org.mockito.Mockito.spy;
import static org.mockito.Mockito.verify;
import static org.mockito.Mockito.when;

import io.zeebe.protocol.record.Record;
import io.zeebe.protocol.record.ValueType;
import io.zeebe.protocol.record.value.VariableRecordValue;
import java.util.ArrayList;
import java.util.List;
import java.util.function.Function;
import java.util.stream.IntStream;
import org.junit.Before;
import org.junit.Test;
import org.mockito.ArgumentCaptor;
import org.mockito.ArgumentMatchers;
import org.slf4j.Logger;
import org.slf4j.LoggerFactory;

public class ElasticsearchClientTest extends AbstractElasticsearchExporterIntegrationTestCase {

  private static final long RECORD_KEY = 1234L;
  private ElasticsearchExporterConfiguration configuration;
  private Logger logSpy;
  private ElasticsearchClient client;
  private ArrayList<String> bulkRequest;

  @Before
  public void init() {
    elastic.start();

    configuration = getDefaultConfiguration();
    logSpy = spy(LoggerFactory.getLogger(ElasticsearchClientTest.class));
    bulkRequest = new ArrayList<>();
    client = new ElasticsearchClient(configuration, logSpy, bulkRequest);
  }

  @Test
  public void shouldNotLogWarningWhenIndexingSmallVariableValue() {
    // given
    final String variableValue = "x".repeat(configuration.index.ignoreVariablesAbove);

    final Record<VariableRecordValue> recordMock = mock(Record.class);
    when(recordMock.getPartitionId()).thenReturn(1);
    when(recordMock.getKey()).thenReturn(RECORD_KEY);
    when(recordMock.getValueType()).thenReturn(ValueType.VARIABLE);
    when(recordMock.toJson()).thenReturn("{}");

    final VariableRecordValue value = mock(VariableRecordValue.class);
    when(value.getValue()).thenReturn(variableValue);
    when(recordMock.getValue()).thenReturn(value);

    // when
    client.index(recordMock);

    // then
    verify(logSpy, never()).warn(anyString(), ArgumentMatchers.<Object[]>any());
  }

  @Test
  public void shouldLogWarnWhenIndexingLargeVariableValue() {
    // given
    final String variableName = "varName";
    final String variableValue = "x".repeat(configuration.index.ignoreVariablesAbove + 1);
    final long scopeKey = 1234L;
    final long workflowInstanceKey = 5678L;

    final Record<VariableRecordValue> recordMock = mock(Record.class);
    when(recordMock.getPartitionId()).thenReturn(1);
    when(recordMock.getKey()).thenReturn(RECORD_KEY);
    when(recordMock.getValueType()).thenReturn(ValueType.VARIABLE);
    when(recordMock.toJson()).thenReturn("{}");

    final VariableRecordValue value = mock(VariableRecordValue.class);
    when(value.getName()).thenReturn(variableName);
    when(value.getValue()).thenReturn(variableValue);
    when(value.getScopeKey()).thenReturn(scopeKey);
    when(value.getWorkflowInstanceKey()).thenReturn(workflowInstanceKey);

    when(recordMock.getValue()).thenReturn(value);

    // when
    client.index(recordMock);

    // then
    final ArgumentCaptor<Object[]> argumentCaptor = ArgumentCaptor.forClass(Object[].class);

    verify(logSpy).warn(anyString(), argumentCaptor.capture());

    // required to explicitly cast List<Objects[]> to List<Object>
    final List<Object> args = new ArrayList<>(argumentCaptor.getAllValues());
    assertThat(args)
        .contains(
            RECORD_KEY,
            variableName,
            variableValue.getBytes().length,
            scopeKey,
            workflowInstanceKey);
  }

  @Test
<<<<<<< HEAD
  public void shouldUseLegacyUrlIfExist() {
    configuration = new ElasticsearchExporterConfiguration();
    configuration.url = "http://localhost:8080";
    configuration.urls = List.of("bad url");

    logSpy = spy(LoggerFactory.getLogger(ElasticsearchClientTest.class));

    client = new ElasticsearchClient(configuration, logSpy);
  }

  @Test(expected = ElasticsearchExporterException.class)
  public void shouldUseUrlslIfUrlNotExist() {
    configuration = new ElasticsearchExporterConfiguration();
    configuration.url = null;
    configuration.urls = List.of("bad url");

    logSpy = spy(LoggerFactory.getLogger(ElasticsearchClientTest.class));

    client = new ElasticsearchClient(configuration, logSpy);
=======
  public void shouldThrowExceptionIfFailToFlushBulk() {
    // given
    final int bulkSize = 10;

    final Record<VariableRecordValue> recordMock = mock(Record.class);
    when(recordMock.getPartitionId()).thenReturn(1);
    when(recordMock.getValueType()).thenReturn(ValueType.WORKFLOW_INSTANCE);

    // bulk contains records that fail on flush
    IntStream.range(0, bulkSize)
        .forEach(
            i -> {
              when(recordMock.getKey()).thenReturn(RECORD_KEY + i);
              when(recordMock.toJson()).thenReturn("invalid-json-" + i);
              client.index(recordMock);
            });

    // and one valid record
    when(recordMock.getKey()).thenReturn(RECORD_KEY + bulkSize);
    when(recordMock.toJson()).thenReturn("{}");
    client.index(recordMock);

    // when/then
    assertThatThrownBy(client::flush)
        .isInstanceOf(ElasticsearchExporterException.class)
        .hasMessage("Failed to flush all items of the bulk");

    verify(logSpy)
        .warn(
            "Failed to flush {} item(s) of bulk request [type: {}, reason: {}]",
            bulkSize,
            "mapper_parsing_exception",
            "failed to parse");
  }

  @Test
  public void shouldIgnoreRecordIfDuplicateOfLast() {
    // given
    final Record<VariableRecordValue> recordMock = mock(Record.class);
    when(recordMock.getPartitionId()).thenReturn(1);
    when(recordMock.getValueType()).thenReturn(ValueType.WORKFLOW_INSTANCE);
    when(recordMock.getKey()).thenReturn(RECORD_KEY + 1);
    when(recordMock.toJson()).thenReturn("{}");

    client.index(recordMock);
    assertThat(bulkRequest).hasSize(1);

    // when
    client.index(recordMock);

    // then
    assertThat(bulkRequest).hasSize(1);
  }

  @Test
  public void shouldFlushOnMemoryLimit() {
    // given
    final var bulkMemoryLimit = 1024;
    final var recordSize = 2;

    configuration.bulk.memoryLimit = bulkMemoryLimit;
    configuration.bulk.size = Integer.MAX_VALUE;
    configuration.bulk.delay = Integer.MAX_VALUE;

    final var variableValue1 = "x".repeat(bulkMemoryLimit / recordSize);
    final var variableValue2 = "y".repeat(bulkMemoryLimit / recordSize);
    final Function<String, String> jsonRecord =
        (String value) -> String.format("{\"value\":\"%s\"}", value);

    final VariableRecordValue recordValue = mock(VariableRecordValue.class);
    when(recordValue.getValue()).thenReturn(variableValue1);

    final Record<VariableRecordValue> recordMock = mock(Record.class);
    when(recordMock.getKey()).thenReturn(1L);
    when(recordMock.getPartitionId()).thenReturn(1);
    when(recordMock.getValueType()).thenReturn(ValueType.VARIABLE);
    when(recordMock.getValue()).thenReturn(recordValue);
    when(recordMock.toJson()).thenReturn(jsonRecord.apply(variableValue1));

    // when
    client.index(recordMock);

    assertThat(client.shouldFlush()).isFalse();

    when(recordMock.getKey()).thenReturn(2L);
    when(recordMock.toJson()).thenReturn(jsonRecord.apply(variableValue2));

    client.index(recordMock);

    // then
    assertThat(client.shouldFlush()).isTrue();
>>>>>>> bb04a16a
  }
}<|MERGE_RESOLUTION|>--- conflicted
+++ resolved
@@ -112,27 +112,6 @@
   }
 
   @Test
-<<<<<<< HEAD
-  public void shouldUseLegacyUrlIfExist() {
-    configuration = new ElasticsearchExporterConfiguration();
-    configuration.url = "http://localhost:8080";
-    configuration.urls = List.of("bad url");
-
-    logSpy = spy(LoggerFactory.getLogger(ElasticsearchClientTest.class));
-
-    client = new ElasticsearchClient(configuration, logSpy);
-  }
-
-  @Test(expected = ElasticsearchExporterException.class)
-  public void shouldUseUrlslIfUrlNotExist() {
-    configuration = new ElasticsearchExporterConfiguration();
-    configuration.url = null;
-    configuration.urls = List.of("bad url");
-
-    logSpy = spy(LoggerFactory.getLogger(ElasticsearchClientTest.class));
-
-    client = new ElasticsearchClient(configuration, logSpy);
-=======
   public void shouldThrowExceptionIfFailToFlushBulk() {
     // given
     final int bulkSize = 10;
@@ -224,6 +203,27 @@
 
     // then
     assertThat(client.shouldFlush()).isTrue();
->>>>>>> bb04a16a
+  }
+
+  @Test
+  public void shouldUseLegacyUrlIfExist() {
+    configuration = new ElasticsearchExporterConfiguration();
+    configuration.url = "http://localhost:8080";
+    configuration.urls = List.of("bad url");
+
+    logSpy = spy(LoggerFactory.getLogger(ElasticsearchClientTest.class));
+
+    client = new ElasticsearchClient(configuration, logSpy);
+  }
+
+  @Test(expected = ElasticsearchExporterException.class)
+  public void shouldUseUrlslIfUrlNotExist() {
+    configuration = new ElasticsearchExporterConfiguration();
+    configuration.url = null;
+    configuration.urls = List.of("bad url");
+
+    logSpy = spy(LoggerFactory.getLogger(ElasticsearchClientTest.class));
+
+    client = new ElasticsearchClient(configuration, logSpy);
   }
 }