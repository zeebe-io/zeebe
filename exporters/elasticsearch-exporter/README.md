--- conflicted
+++ resolved
@@ -125,21 +125,14 @@
       className: io.zeebe.exporter.ElasticsearchExporter
 
       args:
-<<<<<<< HEAD
         url: http://localhost:9200 #deprecated use urls
         urls:
           - http://localhost:9200
-=======
-        url: http://localhost:9200
->>>>>>> bb04a16a
 
         bulk:
           delay: 5
           size: 1000
-<<<<<<< HEAD
-=======
           memoryLimit: 10485760
->>>>>>> bb04a16a
 
         authentication:
           username: elastic
